--- conflicted
+++ resolved
@@ -15,7 +15,6 @@
     <PackageVersion Include="Microsoft.Bcl.AsyncInterfaces" Version="7.0.0" />
     <PackageVersion Include="Microsoft.CodeAnalysis.PublicApiAnalyzers" Version="3.3.4" />
     <PackageVersion Include="Microsoft.NET.Test.Sdk" Version="17.6.3" />
-<<<<<<< HEAD
     <PackageVersion Include="Microsoft.VisualStudio.Threading.Analyzers" Version="$(VSThreadingVersion)" />
     <PackageVersion Include="Microsoft.VisualStudio.Threading" Version="$(VSThreadingVersion)" />
     <PackageVersion Include="Microsoft.VisualStudio.Validation" Version="17.6.11" />
@@ -27,15 +26,11 @@
     <PackageVersion Include="System.Runtime.CompilerServices.Unsafe" Version="6.0.0" />
     <PackageVersion Include="xunit.abstractions" Version="2.0.3" />
     <PackageVersion Include="xunit.combinatorial" Version="1.5.25" />
-    <PackageVersion Include="xunit.extensibility.core" Version="2.4.2" />
+    <PackageVersion Include="xunit.extensibility.core" Version="2.5.0" />
     <PackageVersion Include="xunit.runner.console" Version="2.4.2" />
-    <PackageVersion Include="xunit.runner.visualstudio" Version="2.4.5" />
+    <PackageVersion Include="xunit.runner.visualstudio" Version="2.5.0" />
     <PackageVersion Include="xunit.skippablefact" Version="1.4.13" />
-    <PackageVersion Include="xunit" Version="2.4.2" />
-=======
-    <PackageVersion Include="xunit.runner.visualstudio" Version="2.5.0" />
     <PackageVersion Include="xunit" Version="2.5.0" />
->>>>>>> b379933e
   </ItemGroup>
   <ItemGroup>
     <GlobalPackageReference Include="CSharpIsNullAnalyzer" Version="0.1.495" />
