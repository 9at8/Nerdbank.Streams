--- conflicted
+++ resolved
@@ -5,13 +5,13 @@
     <BaseIntermediateOutputPath>$(RepoRootPath)obj\$([MSBuild]::MakeRelative($(RepoRootPath), $(MSBuildProjectDirectory)))\</BaseIntermediateOutputPath>
     <BaseOutputPath Condition=" '$(BaseOutputPath)' == '' ">$(RepoRootPath)bin\$(MSBuildProjectName)\</BaseOutputPath>
     <PackageOutputPath>$(RepoRootPath)bin\Packages\$(Configuration)\NuGet\</PackageOutputPath>
-    <LangVersion>10.0</LangVersion>
+    <LangVersion>latest</LangVersion>
     <Nullable>enable</Nullable>
     <ImplicitUsings>enable</ImplicitUsings>
     <AnalysisLevel>latest</AnalysisLevel>
     <EnforceCodeStyleInBuild>true</EnforceCodeStyleInBuild>
     <GenerateDocumentationFile>true</GenerateDocumentationFile>
-    <DefineConstants Condition=" '$(TargetFramework)' == 'netstandard2.1' or '$(TargetFramework)' == 'netcoreapp3.1' or '$(TargetFramework)' == 'net6.0' ">$(DefineConstants);SPAN_BUILTIN</DefineConstants>
+    <DefineConstants Condition=" '$(TargetFramework)' == 'netstandard2.1' or '$(TargetFramework)' == 'net6.0' ">$(DefineConstants);SPAN_BUILTIN</DefineConstants>
     <AllowUnsafeBlocks>true</AllowUnsafeBlocks>
     <ProduceReferenceAssembly>true</ProduceReferenceAssembly>
 
@@ -44,22 +44,7 @@
     <SymbolPackageFormat>snupkg</SymbolPackageFormat>
   </PropertyGroup>
 
-  <Import Project="Packages.props" />
-
   <ItemGroup>
-<<<<<<< HEAD
-    <PackageReference Include="Microsoft.SourceLink.GitHub" Version="1.1.1" PrivateAssets="all" />
-    <PackageReference Include="Nerdbank.GitVersioning" Version="3.5.119" PrivateAssets="all" />
-    <PackageReference Include="Nullable" Version="1.3.1" PrivateAssets="all" />
-    <!-- Use the Unstable package ID so that update tools will help us keep it current even though it seems to be ever-unstable lately. -->
-    <PackageReference Include="StyleCop.Analyzers.Unstable" Version="1.2.0.435" PrivateAssets="all" />
-    <PackageReference Include="CSharpIsNullAnalyzer" Version="0.1.329" PrivateAssets="all" />
-    <PackageReference Include="DotNetAnalyzers.DocumentationAnalyzers" Version="1.0.0-beta.59" PrivateAssets="all" />
-  </ItemGroup>
-
-  <ItemGroup>
-=======
->>>>>>> 435bda68
     <AdditionalFiles Include="$(MSBuildThisFileDirectory)stylecop.json" Link="stylecop.json" />
   </ItemGroup>
 
