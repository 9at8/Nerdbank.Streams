﻿// Copyright (c) Andrew Arnott. All rights reserved.
// Licensed under the MIT license. See LICENSE file in the project root for full license information.

namespace Nerdbank.Streams
{
    using System;
    using System.Buffers;
    using System.CodeDom.Compiler;
    using System.Data;
    using System.Diagnostics;
    using System.IO;
    using System.IO.Pipelines;
    using System.Runtime.CompilerServices;
    using System.Runtime.InteropServices;
    using System.Runtime.Serialization;
    using System.Threading;
    using System.Threading.Tasks;
    using Microsoft;
    using Microsoft.VisualStudio.Threading;

    /// <content>
    /// Contains the <see cref="Channel"/> nested type.
    /// </content>
    public partial class MultiplexingStream
    {
        /// <summary>
        /// An individual channel within a <see cref="Streams.MultiplexingStream"/>.
        /// </summary>
        [DebuggerDisplay("{" + nameof(DebuggerDisplay) + ",nq}")]
        public class Channel : IDisposableObservable, IDuplexPipe
        {
            /// <summary>
            /// This task source completes when the channel has been accepted, rejected, or the offer is canceled.
            /// </summary>
            private readonly TaskCompletionSource<AcceptanceParameters> acceptanceSource = new TaskCompletionSource<AcceptanceParameters>(TaskCreationOptions.RunContinuationsAsynchronously);

            /// <summary>
            /// The source for the <see cref="Completion"/> property.
            /// </summary>
            private readonly TaskCompletionSource<object?> completionSource = new TaskCompletionSource<object?>();

            /// <summary>
            /// The source for a token that will be canceled when this channel has completed.
            /// </summary>
            private readonly CancellationTokenSource disposalTokenSource = new CancellationTokenSource();

            /// <summary>
            /// The source for the <see cref="OptionsApplied"/> property. May be null if options were provided in ctor.
            /// </summary>
            private readonly TaskCompletionSource<object?>? optionsAppliedTaskSource;

            /// <summary>
            /// Tracks the end of any copying from the mxstream to this channel.
            /// </summary>
            private readonly AsyncManualResetEvent mxStreamIOWriterCompleted = new AsyncManualResetEvent();

            /// <summary>
            /// Gets a signal which indicates when the <see cref="RemoteWindowRemaining"/> is non-zero.
            /// </summary>
            private readonly AsyncManualResetEvent remoteWindowHasCapacity = new AsyncManualResetEvent(initialState: true);

            /// <summary>
            /// The party-qualified id of the channel.
            /// </summary>
            private readonly QualifiedChannelId channelId;

            /// <summary>
            /// A semaphore that should be entered before using the <see cref="mxStreamIOWriter"/>.
            /// </summary>
            private readonly AsyncSemaphore mxStreamIOWriterSemaphore = new(1);

            /// <summary>
            /// The number of bytes transmitted from here but not yet acknowledged as processed from there,
            /// and thus occupying some portion of the full <see cref="AcceptanceParameters.RemoteWindowSize"/>.
            /// </summary>
            /// <remarks>
            /// All access to this field should be made within a lock on the <see cref="SyncObject"/> object.
            /// </remarks>
            private long remoteWindowFilled = 0;

            /// <summary>
            /// The number of bytes that may be transmitted before receiving acknowledgment that those bytes have been processed.
            /// </summary>
            /// <remarks>
            /// This field is set to the value of <see cref="OfferParameters.RemoteWindowSize"/> if we accepted the channel,
            /// or the value of <see cref="AcceptanceParameters.RemoteWindowSize"/> if we offered the channel.
            /// </remarks>
            private long? remoteWindowSize;

            /// <summary>
            /// The number of bytes that may be received and buffered for processing.
            /// </summary>
            /// <remarks>
            /// This field is set to the value of <see cref="OfferParameters.RemoteWindowSize"/> if we offered the channel,
            /// or the value of <see cref="AcceptanceParameters.RemoteWindowSize"/> if we accepted the channel.
            /// </remarks>
            private long? localWindowSize;

            /// <summary>
            /// Indicates whether the <see cref="Dispose"/> method has been called.
            /// </summary>
            private bool isDisposed;

            /// <summary>
            /// The original exception that led to faulting this channel.
            /// </summary>
            /// <remarks>
            /// This should only be set with a <see cref="SyncObject"/> lock and after checking that it is <see langword="null" />.
            /// </remarks>
            private Exception? faultingException;

            /// <summary>
            /// The <see cref="PipeReader"/> to use to get data to be transmitted over the <see cref="Streams.MultiplexingStream"/>.
            /// </summary>
            private PipeReader? mxStreamIOReader;

            /// <summary>
            /// A task that represents the completion of the <see cref="mxStreamIOReader"/>,
            /// signifying the point where we will stop relaying data from the channel to the <see cref="MultiplexingStream"/> for transmission to the remote party.
            /// </summary>
            private Task? mxStreamIOReaderCompleted;

            /// <summary>
            /// The <see cref="PipeWriter"/> the underlying <see cref="Streams.MultiplexingStream"/> should use.
            /// </summary>
            private PipeWriter? mxStreamIOWriter;

            /// <summary>
            /// The I/O to expose on this channel if <see cref="ChannelOptions.ExistingPipe"/> was not specified;
            /// otherwise it is the buffering pipe we use as an intermediary with the specified <see cref="ChannelOptions.ExistingPipe"/>.
            /// </summary>
            private IDuplexPipe? channelIO;

            /// <summary>
            /// The value of <see cref="ChannelOptions.ExistingPipe"/> as it was when we received it.
            /// We don't use this field, but we set it for diagnostic purposes later.
            /// </summary>
            private IDuplexPipe? existingPipe;

            /// <summary>
            /// A value indicating whether this <see cref="Channel"/> was created or accepted with a non-null value for <see cref="ChannelOptions.ExistingPipe"/>.
            /// </summary>
            private bool? existingPipeGiven;

            /// <summary>
            /// A value indicating whether this <see cref="Channel"/> received an error from a remote party in <see cref="OnContentWritingCompleted(MultiplexingProtocolException?)"/>.
            /// </summary>
            private bool receivedRemoteException;

            /// <summary>
            /// Initializes a new instance of the <see cref="Channel"/> class.
            /// </summary>
            /// <param name="multiplexingStream">The owning <see cref="Streams.MultiplexingStream"/>.</param>
            /// <param name="channelId">The party-qualified ID of the channel.</param>
            /// <param name="offerParameters">The parameters of the channel from the offering party.</param>
            /// <param name="channelOptions">The channel options. Should only be null if the channel is created in response to an offer that is not immediately accepted.</param>
            internal Channel(MultiplexingStream multiplexingStream, QualifiedChannelId channelId, OfferParameters offerParameters, ChannelOptions? channelOptions = null)
            {
                Requires.NotNull(multiplexingStream, nameof(multiplexingStream));
                Requires.NotNull(offerParameters, nameof(offerParameters));

                this.MultiplexingStream = multiplexingStream;
                this.channelId = channelId;
                this.OfferParams = offerParameters;

                switch (channelId.Source)
                {
                    case ChannelSource.Local:
                        this.localWindowSize = offerParameters.RemoteWindowSize;
                        break;
                    case ChannelSource.Remote:
                        this.remoteWindowSize = offerParameters.RemoteWindowSize;
                        break;
                    case ChannelSource.Seeded:
                        this.remoteWindowSize = offerParameters.RemoteWindowSize;
                        this.localWindowSize = offerParameters.RemoteWindowSize;
                        break;
                    default:
                        throw new NotSupportedException();
                }

                if (channelOptions == null)
                {
                    this.optionsAppliedTaskSource = new TaskCompletionSource<object?>();
                }
                else
                {
                    this.ApplyChannelOptions(channelOptions);
                }
            }

            /// <summary>
            /// Gets the unique ID for this channel.
            /// </summary>
            /// <remarks>
            /// This value is usually shared for an anonymous channel so the remote party
            /// can accept it with <see cref="AcceptChannel(int, ChannelOptions)"/> or
            /// reject it with <see cref="RejectChannel(int)"/>.
            /// </remarks>
            [Obsolete("Use " + nameof(QualifiedId) + " instead.")]
            public int Id => checked((int)this.channelId.Id);

            /// <summary>
            /// Gets the unique ID for this channel.
            /// </summary>
            /// <remarks>
            /// This value is usually shared for an anonymous channel so the remote party
            /// can accept it with <see cref="AcceptChannel(int, ChannelOptions)"/> or
            /// reject it with <see cref="RejectChannel(int)"/>.
            /// </remarks>
            public QualifiedChannelId QualifiedId => this.channelId;

            /// <summary>
            /// Gets the mechanism used for tracing activity related to this channel.
            /// </summary>
            /// <value>A non-null value, once <see cref="ApplyChannelOptions(ChannelOptions)"/> has been called.</value>
            public TraceSource? TraceSource { get; private set; }

            /// <inheritdoc />
            public bool IsDisposed => this.isDisposed || this.Completion.IsCompleted;

            /// <summary>
            /// Gets the reader used to receive data over the channel.
            /// </summary>
            /// <exception cref="NotSupportedException">Thrown if the channel was created with a non-null value in <see cref="ChannelOptions.ExistingPipe"/>.</exception>
            public PipeReader Input
            {
                get
                {
                    // Before the user should ever have a chance to call this property (before we expose this Channel object)
                    // we should have received a ChannelOptions object from them and initialized these fields.
                    Assumes.True(this.existingPipeGiven.HasValue);
                    Assumes.NotNull(this.channelIO);

                    return this.existingPipeGiven.Value ? throw new NotSupportedException(Strings.NotSupportedWhenExistingPipeSpecified) : this.channelIO.Input;
                }
            }

            /// <summary>
            /// Gets the writer used to transmit data over the channel.
            /// </summary>
            /// <exception cref="NotSupportedException">Thrown if the channel was created with a non-null value in <see cref="ChannelOptions.ExistingPipe"/>.</exception>
            public PipeWriter Output
            {
                get
                {
                    // Before the user should ever have a chance to call this property (before we expose this Channel object)
                    // we should have received a ChannelOptions object from them and initialized these fields.
                    Assumes.True(this.existingPipeGiven.HasValue);
                    Assumes.NotNull(this.channelIO);

                    return this.existingPipeGiven.Value ? throw new NotSupportedException(Strings.NotSupportedWhenExistingPipeSpecified) : this.channelIO.Output;
                }
            }

            /// <summary>
            /// Gets a <see cref="Task"/> that completes when the channel is accepted, rejected, or canceled.
            /// </summary>
            /// <remarks>
            /// If the channel is accepted, this task transitions to <see cref="TaskStatus.RanToCompletion"/> state.
            /// If the channel offer is canceled, this task transitions to a <see cref="TaskStatus.Canceled"/> state.
            /// If the channel offer is rejected, this task transitions to a <see cref="TaskStatus.Canceled"/> state.
            /// </remarks>
            public Task Acceptance => this.acceptanceSource.Task;

            /// <summary>
            /// Gets a <see cref="Task"/> that completes when the channel is disposed,
            /// which occurs when <see cref="Dispose()"/> is invoked or when both sides
            /// have indicated they are done writing to the channel.
            /// </summary>
            public Task Completion => this.completionSource.Task;

            /// <summary>
            /// Gets the underlying <see cref="Streams.MultiplexingStream"/> instance.
            /// </summary>
            public MultiplexingStream MultiplexingStream { get; }

            /// <summary>
            /// Gets a token that is canceled just before <see cref="Completion" /> has transitioned to its final state.
            /// </summary>
            internal CancellationToken DisposalToken => this.disposalTokenSource.Token;

            internal OfferParameters OfferParams { get; }

            internal string Name => this.OfferParams.Name;

            internal bool IsAccepted => this.Acceptance.Status == TaskStatus.RanToCompletion;

            internal bool IsRejectedOrCanceled => this.Acceptance.Status == TaskStatus.Canceled;

            internal bool IsRemotelyTerminated { get; set; }

            /// <summary>
            /// Gets a <see cref="Task"/> that completes when options have been applied to this <see cref="Channel"/>.
            /// </summary>
            internal Task OptionsApplied => this.optionsAppliedTaskSource?.Task ?? Task.CompletedTask;

            private string DebuggerDisplay => $"{this.QualifiedId.DebuggerDisplay} {this.Name ?? "(anonymous)"}";

            /// <summary>
            /// Gets an object that can be locked to make critical changes to this instance's fields.
            /// </summary>
            /// <remarks>
            /// We reuse an object we already have to avoid having to create a new System.Object instance just to lock with.
            /// </remarks>
            private object SyncObject => this.acceptanceSource;

            /// <summary>
            /// Gets the number of bytes that may be transmitted over this channel given the
            /// remaining space in the <see cref="remoteWindowSize"/>.
            /// </summary>
            private long RemoteWindowRemaining
            {
                get
                {
                    lock (this.SyncObject)
                    {
                        Assumes.True(this.remoteWindowSize > 0);
                        return this.remoteWindowSize.Value - this.remoteWindowFilled;
                    }
                }
            }

            /// <summary>
            /// Gets a value indicating whether backpressure support is enabled.
            /// </summary>
            private bool BackpressureSupportEnabled => this.MultiplexingStream.protocolMajorVersion > 1;

            /// <summary>
            /// Closes this channel and releases all resources associated with it.
            /// </summary>
            /// <remarks>
            /// Because this method may terminate the channel immediately and thus can cause previously queued content to not actually be received by the remote party,
            /// consider this method a "break glass" way of terminating a channel. The preferred method is that both sides "complete writing" and let the channel dispose itself.
            /// </remarks>
            public void Dispose()
            {
                if (!this.IsDisposed)
                {
                    this.acceptanceSource.TrySetCanceled();
                    this.optionsAppliedTaskSource?.TrySetCanceled();

                    PipeWriter? mxStreamIOWriter;
                    lock (this.SyncObject)
                    {
                        this.isDisposed = true;
                        mxStreamIOWriter = this.mxStreamIOWriter;
                    }

                    // Complete writing so that the mxstream cannot write to this channel any more.
                    // We must also cancel a pending flush since no one is guaranteed to be reading this any more
                    // and we don't want to deadlock on a full buffer in a disposed channel's pipe.
                    if (mxStreamIOWriter is not null)
                    {
                        mxStreamIOWriter.CancelPendingFlush();
                        _ = this.mxStreamIOWriterSemaphore.EnterAsync().ContinueWith(
                            static (releaser, state) =>
                            {
                                try
                                {
                                    Channel self = (Channel)state;

                                    PipeWriter? mxStreamIOWriter;
                                    lock (self.SyncObject)
                                    {
                                        mxStreamIOWriter = self.mxStreamIOWriter;
                                    }

                                    mxStreamIOWriter?.Complete(self.GetWriterException());
                                    self.mxStreamIOWriterCompleted.Set();
                                }
                                finally
                                {
                                    releaser.Result.Dispose();
                                }
                            },
                            this,
                            CancellationToken.None,
                            TaskContinuationOptions.OnlyOnRanToCompletion,
                            TaskScheduler.Default);
                    }

                    if (this.mxStreamIOReader is not null)
                    {
                        // We don't own the user's PipeWriter to complete it (so they can't write anything more to this channel).
                        // We can't know whether there is or will be more bytes written to the user's PipeWriter,
                        // but we need to terminate our reader for their writer as part of reclaiming resources.
                        // Cancel the pending or next read operation so the reader loop will immediately notice and shutdown.
                        this.mxStreamIOReader.CancelPendingRead();

                        // Only Complete the reader if our async reader doesn't own it to avoid thread-safety bugs.
                        PipeReader? mxStreamIOReader = null;
                        lock (this.SyncObject)
                        {
                            if (this.mxStreamIOReader is not UnownedPipeReader)
                            {
                                mxStreamIOReader = this.mxStreamIOReader;
                                this.mxStreamIOReader = null;
                            }
                        }

                        mxStreamIOReader?.Complete();
                    }

                    // Unblock the reader that might be waiting on this.
                    this.remoteWindowHasCapacity.Set();

                    this.disposalTokenSource.Cancel();
                    this.completionSource.TrySetResult(null);
                    this.MultiplexingStream.OnChannelDisposed(this);
                }
            }

            internal async Task OnChannelTerminatedAsync()
            {
                if (this.IsDisposed)
                {
                    return;
                }

                try
                {
                    // We Complete the writer because only the writing (logical) thread should complete it
                    // to avoid race conditions, and Channel.Dispose can be called from any thread.
                    using PipeWriterRental writerRental = await this.GetReceivedMessagePipeWriterAsync().ConfigureAwait(false);
                    await writerRental.Writer.CompleteAsync(this.GetWriterException()).ConfigureAwait(false);
                }
                catch (ObjectDisposedException)
                {
                    // We fell victim to a race condition. It's OK to just swallow it because the writer was never created, so it needn't be completed.
                }
            }

            /// <summary>
            /// Receives content from the <see cref="MultiplexingStream"/> that is bound for this channel.
            /// </summary>
            /// <param name="payload">The content for this channel.</param>
            /// <param name="cancellationToken">A token that is canceled if the overall <see cref="MultiplexingStream"/> gets disposed of.</param>
            /// <returns>
            /// A task that completes when content has been accepted.
            /// All multiplexing stream reads are held up till this completes, so this should only pause in exceptional circumstances.
            /// Faulting the returned <see cref="ValueTask"/> will fault the whole multiplexing stream.
            /// </returns>
            internal async ValueTask OnContentAsync(ReadOnlySequence<byte> payload, CancellationToken cancellationToken)
            {
                try
                {
                    PipeWriterRental writerRental = await this.GetReceivedMessagePipeWriterAsync(cancellationToken).ConfigureAwait(false);
                    if (this.mxStreamIOWriterCompleted.IsSet)
                    {
                        // Someone already completed the writer.
                        return;
                    }

                    foreach (ReadOnlyMemory<byte> segment in payload)
                    {
                        Memory<byte> memory = writerRental.Writer.GetMemory(segment.Length);
                        segment.CopyTo(memory);
                        writerRental.Writer.Advance(segment.Length);
                    }

                    if (!payload.IsEmpty && this.MultiplexingStream.TraceSource.Switch.ShouldTrace(TraceEventType.Verbose))
                    {
                        this.MultiplexingStream.TraceSource.TraceData(TraceEventType.Verbose, (int)TraceEventId.FrameReceivedPayload, payload);
                    }

                    ValueTask<FlushResult> flushResult = writerRental.Writer.FlushAsync(cancellationToken);
                    if (this.BackpressureSupportEnabled)
                    {
                        if (!flushResult.IsCompleted)
                        {
                            // The incoming data has overrun the size of the write buffer inside the PipeWriter.
                            // This should never happen if we created the Pipe because we specify the Pause threshold to exceed the window size.
                            // If it happens, it should be because someone specified an ExistingPipe with an inappropriately sized buffer in its PipeWriter.
                            Assumes.True(this.existingPipeGiven == true); // Make sure this isn't an internal error
                            this.Fault(new InvalidOperationException(Strings.ExistingPipeOutputHasPauseThresholdSetTooLow));
                        }
                    }
                    else
                    {
                        await flushResult.ConfigureAwait(false);
                    }

                    if (flushResult.IsCanceled)
                    {
                        // This happens when the channel is disposed (while or before flushing).
                        Assumes.True(this.IsDisposed);
                        await writerRental.Writer.CompleteAsync().ConfigureAwait(false);
                    }
                }
                catch (ObjectDisposedException) when (this.IsDisposed)
                {
                    // Just eat these.
                }
                catch (Exception ex)
                {
<<<<<<< HEAD
                    // This happens when the channel is disposed (while or before flushing).
                    Assumes.True(this.IsDisposed);
                    await writerRental.Writer.CompleteAsync(this.GetWriterException()).ConfigureAwait(false);
=======
                    // Contain the damage for any other failure so we don't fault the entire multiplexing stream.
                    this.Fault(ex);
>>>>>>> 7e1ba18c
                }
            }

            /// <summary>
            /// Called by the <see cref="MultiplexingStream"/> when when it will not be writing any more data to the channel.
            /// </summary>
            /// <param name="error">Optional param used to indicate if we are stopping writing due to an error.</param>
            internal void OnContentWritingCompleted(MultiplexingProtocolException? error = null)
            {
                if (this.receivedRemoteException)
                {
                    if (this.TraceSource!.Switch.ShouldTrace(TraceEventType.Information))
                    {
                        this.TraceSource.TraceEvent(TraceEventType.Information, (int)TraceEventId.WriteError, "Current call to onContentWritingCompleted ignored due to previous call with error on {0}", this.QualifiedId);
                    }

                    return;
                }

                if (error != null)
                {
                    if (this.TraceSource!.Switch.ShouldTrace(TraceEventType.Information))
                    {
                        this.TraceSource.TraceEvent(TraceEventType.Information, (int)TraceEventId.WriteError, "Processed error from remote on {0} with message {1}", this.QualifiedId, error.Message);
                    }

                    lock (this.SyncObject)
                    {
                        this.faultingException = error;
                        this.receivedRemoteException = true;
                    }
                }

                this.DisposeSelfOnFailure(Task.Run(async delegate
                {
                    if (!this.IsDisposed)
                    {
                        try
                        {
                            using PipeWriterRental writerRental = await this.GetReceivedMessagePipeWriterAsync().ConfigureAwait(false);
                            await writerRental.Writer.CompleteAsync(this.GetWriterException()).ConfigureAwait(false);

                            if (error != null && this.TraceSource!.Switch.ShouldTrace(TraceEventType.Information))
                            {
                                this.TraceSource.TraceEvent(TraceEventType.Information, (int)TraceEventId.WriteError, "Writing Completed closed writer rental on {0} with error {1}", this.QualifiedId, error.Message);
                            }
                        }
                        catch (ObjectDisposedException)
                        {
                            if (this.mxStreamIOWriter != null)
                            {
                                using AsyncSemaphore.Releaser releaser = await this.mxStreamIOWriterSemaphore.EnterAsync().ConfigureAwait(false);
                                await this.mxStreamIOWriter.CompleteAsync(this.GetWriterException()).ConfigureAwait(false);

                                if (error != null && this.TraceSource!.Switch.ShouldTrace(TraceEventType.Information))
                                {
                                    this.TraceSource.TraceEvent(TraceEventType.Information, (int)TraceEventId.WriteError, "Writing Completed closed mxStreamIOWriter on {0} with error {1}", this.QualifiedId, error.Message);
                                }
                            }
                        }
                    }
                    else
                    {
                        if (this.mxStreamIOWriter != null)
                        {
                            using AsyncSemaphore.Releaser releaser = await this.mxStreamIOWriterSemaphore.EnterAsync().ConfigureAwait(false);
                            await this.mxStreamIOWriter.CompleteAsync(this.GetWriterException()).ConfigureAwait(false);

                            if (error != null && this.TraceSource!.Switch.ShouldTrace(TraceEventType.Information))
                            {
                                this.TraceSource.TraceEvent(TraceEventType.Information, (int)TraceEventId.WriteError, "Writing Completed closed mxStreamIOWriter on {0} with error {1}", this.QualifiedId, error.Message);
                            }
                        }
                    }

                    this.mxStreamIOWriterCompleted.Set();
                }));
            }

            /// <summary>
            /// Accepts an offer made by the remote party.
            /// </summary>
            /// <param name="channelOptions">The options to apply to the channel.</param>
            /// <returns>A value indicating whether the offer was accepted. It may fail if the channel was already closed or the offer rescinded.</returns>
            internal bool TryAcceptOffer(ChannelOptions channelOptions)
            {
                lock (this.SyncObject)
                {
                    // If the local window size has already been determined, we have to keep that since it can't be expanded once the Pipe is created.
                    // Otherwise use what the ChannelOptions asked for, so long as it is no smaller than the default channel size, since we can't make it smaller either.
                    this.localWindowSize ??= channelOptions.ChannelReceivingWindowSize is long windowSize ? Math.Max(windowSize, this.MultiplexingStream.DefaultChannelReceivingWindowSize) : this.MultiplexingStream.DefaultChannelReceivingWindowSize;
                }

                var acceptanceParameters = new AcceptanceParameters(this.localWindowSize.Value);
                if (this.acceptanceSource.TrySetResult(acceptanceParameters))
                {
                    if (this.QualifiedId.Source != ChannelSource.Seeded)
                    {
                        ReadOnlySequence<byte> payload = this.MultiplexingStream.formatter.Serialize(acceptanceParameters);
                        this.MultiplexingStream.SendFrame(
                            new FrameHeader
                            {
                                Code = ControlCode.OfferAccepted,
                                ChannelId = this.QualifiedId,
                            },
                            payload,
                            CancellationToken.None);
                    }

                    try
                    {
                        this.ApplyChannelOptions(channelOptions);
                        return true;
                    }
                    catch (ObjectDisposedException)
                    {
                        // A (harmless) race condition was hit.
                        // Swallow it and return false below.
                    }
                }

                return false;
            }

            /// <summary>
            /// Occurs when the remote party has accepted our offer of this channel.
            /// </summary>
            /// <param name="acceptanceParameters">The channel parameters provided by the accepting party.</param>
            /// <returns>A value indicating whether the acceptance went through; <c>false</c> if the channel is already accepted, rejected or offer rescinded.</returns>
            internal bool OnAccepted(AcceptanceParameters acceptanceParameters)
            {
                lock (this.SyncObject)
                {
                    if (this.acceptanceSource.TrySetResult(acceptanceParameters))
                    {
                        this.remoteWindowSize = acceptanceParameters.RemoteWindowSize;
                        return true;
                    }

                    return false;
                }
            }

            /// <summary>
            /// Invoked when the remote party acknowledges bytes we previously transmitted as processed,
            /// thereby allowing us to consider that data removed from the remote party's "window"
            /// and thus enables us to send more data to them.
            /// </summary>
            /// <param name="bytesProcessed">The number of bytes processed by the remote party.</param>
            internal void OnContentProcessed(long bytesProcessed)
            {
                Requires.Range(bytesProcessed >= 0, nameof(bytesProcessed), "A non-negative number is required.");
                lock (this.SyncObject)
                {
                    Assumes.True(bytesProcessed <= this.remoteWindowFilled);
                    this.remoteWindowFilled -= bytesProcessed;
                    if (this.remoteWindowFilled < this.remoteWindowSize)
                    {
                        this.remoteWindowHasCapacity.Set();
                    }
                }
            }

            /// <summary>
            /// Gets the pipe writer to use when a message is received for this channel, so that the channel owner will notice and read it.
            /// </summary>
            /// <returns>A <see cref="PipeWriter"/>.</returns>
            private async ValueTask<PipeWriterRental> GetReceivedMessagePipeWriterAsync(CancellationToken cancellationToken = default)
            {
                using AsyncSemaphore.Releaser releaser = await this.mxStreamIOWriterSemaphore.EnterAsync(cancellationToken).ConfigureAwait(false);
                try
                {
                    lock (this.SyncObject)
                    {
                        Verify.NotDisposed(this);

                        PipeWriter? result = this.mxStreamIOWriter;
                        if (result == null)
                        {
                            this.InitializeOwnPipes();
                            result = this.mxStreamIOWriter!;
                        }

                        return new(result, releaser);
                    }
                }
                catch
                {
                    releaser.Dispose();
                    throw;
                }
            }

            /// <summary>
            /// Gets the <see cref="Exception"/> to close any <see cref="PipeWriter"/> that the channel is managing.
            /// </summary>
            /// <returns>The exception sent from the remote if there is one, null otherwise.</returns>
            private Exception? GetWriterException()
            {
                return this.receivedRemoteException ? this.faultingException : null;
            }

            /// <summary>
            /// Apply channel options to this channel, including setting up or linking to an user-supplied pipe writer/reader pair.
            /// </summary>
            /// <param name="channelOptions">The channel options to apply.</param>
            private void ApplyChannelOptions(ChannelOptions channelOptions)
            {
                Requires.NotNull(channelOptions, nameof(channelOptions));
                Assumes.Null(this.TraceSource); // We've already applied options

                try
                {
                    this.TraceSource = channelOptions.TraceSource
                        ?? this.MultiplexingStream.DefaultChannelTraceSourceFactory?.Invoke(this.QualifiedId, this.Name)
                        ?? new TraceSource($"{nameof(Streams.MultiplexingStream)}.{nameof(Channel)} {this.QualifiedId} ({this.Name})", SourceLevels.Critical);

                    lock (this.SyncObject)
                    {
                        Verify.NotDisposed(this);
                        this.InitializeOwnPipes();
                        if (channelOptions.ExistingPipe is object)
                        {
                            Assumes.NotNull(this.channelIO);
                            this.existingPipe = channelOptions.ExistingPipe;
                            this.existingPipeGiven = true;

                            // We always want to write ALL received data to the user's ExistingPipe, rather than truncating it on disposal, so don't use a cancellation token in that direction.
                            this.DisposeSelfOnFailure(this.channelIO.Input.LinkToAsync(channelOptions.ExistingPipe.Output));

                            // Upon disposal, we no longer want to continue reading from the user's ExistingPipe into our buffer since we won't be propagating it any further, so use our DisposalToken.
                            this.DisposeSelfOnFailure(channelOptions.ExistingPipe.Input.LinkToAsync(this.channelIO.Output, this.DisposalToken));
                        }
                        else
                        {
                            this.existingPipeGiven = false;
                        }
                    }

                    this.mxStreamIOReaderCompleted = this.ProcessOutboundTransmissionsAsync();
                    this.DisposeSelfOnFailure(this.mxStreamIOReaderCompleted);
                    this.DisposeSelfOnFailure(this.AutoCloseOnPipesClosureAsync());
                }
                catch (Exception ex)
                {
                    this.optionsAppliedTaskSource?.TrySetException(ex);
                    throw;
                }
                finally
                {
                    this.optionsAppliedTaskSource?.TrySetResult(null);
                }
            }

            /// <summary>
            /// Set up our own (buffering) Pipes if they have not been set up yet.
            /// </summary>
            private void InitializeOwnPipes()
            {
                lock (this.SyncObject)
                {
                    Verify.NotDisposed(this);
                    if (this.mxStreamIOReader is null)
                    {
                        if (this.localWindowSize is null)
                        {
                            // If an offer came in along with data before we accepted the channel, we have to set up the pipe
                            // before we know what the preferred local window size is. We can't change it after the fact, so just use the default.
                            this.localWindowSize = this.MultiplexingStream.DefaultChannelReceivingWindowSize;
                        }

                        var writerRelay = new Pipe();
                        Pipe? readerRelay = this.BackpressureSupportEnabled
                            ? new Pipe(new PipeOptions(pauseWriterThreshold: this.localWindowSize.Value + 1)) // +1 prevents pause when remote window is exactly filled
                            : new Pipe();
                        this.mxStreamIOReader = writerRelay.Reader;
                        this.mxStreamIOWriter = readerRelay.Writer;
                        this.channelIO = new DuplexPipe(this.BackpressureSupportEnabled ? new WindowPipeReader(this, readerRelay.Reader) : readerRelay.Reader, writerRelay.Writer);
                    }
                }
            }

            /// <summary>
            /// Relays data that the local channel owner wants to send to the remote party.
            /// </summary>
            /// <remarks>
            /// This method takes ownership of <see cref="mxStreamIOReader"/> and guarantees that it will be completed by the time this method completes,
            /// whether successfully or in a faulted state.
            /// To protect thread-safety, this method replaces the <see cref="mxStreamIOReader"/> field with an instance of <see cref="UnownedPipeReader"/>
            /// so no one else can mess with it and introduce thread-safety bugs. The field is restored as this method exits.
            /// </remarks>
            private async Task ProcessOutboundTransmissionsAsync()
            {
                PipeReader? mxStreamIOReader;
                lock (this.SyncObject)
                {
                    // Capture the PipeReader field for our exclusive use. This guards against thread-safety bugs.
                    mxStreamIOReader = this.mxStreamIOReader;
                    Assumes.NotNull(mxStreamIOReader);
                    this.mxStreamIOReader = new UnownedPipeReader(mxStreamIOReader);
                }

                try
                {
                    // Don't transmit data on the channel until the remote party has accepted it.
                    // This is not just a courtesy: it ensure we don't transmit data from the offering party before the offer frame itself.
                    // Likewise: it may help prevent transmitting data from the accepting party before the acceptance frame itself.
                    await this.Acceptance.ConfigureAwait(false);

                    while (!this.Completion.IsCompleted)
                    {
                        if (!this.remoteWindowHasCapacity.IsSet && this.TraceSource!.Switch.ShouldTrace(TraceEventType.Verbose))
                        {
                            this.TraceSource.TraceEvent(TraceEventType.Verbose, 0, "Remote window is full. Waiting for remote party to process data before sending more.");
                        }

                        await this.remoteWindowHasCapacity.WaitAsync().ConfigureAwait(false);
                        if (this.IsRemotelyTerminated)
                        {
                            if (this.TraceSource!.Switch.ShouldTrace(TraceEventType.Verbose))
                            {
                                this.TraceSource.TraceEvent(TraceEventType.Verbose, 0, "Transmission on channel {0} \"{1}\" terminated the remote party terminated the channel.", this.QualifiedId, this.Name);
                            }

                            break;
                        }

                        // We don't use a CancellationToken on this call because we prefer the exception-free cancellation path used by our Dispose method (CancelPendingRead).
                        ReadResult result = await mxStreamIOReader.ReadAsync().ConfigureAwait(false);
                        if (result.IsCanceled)
                        {
                            // We've been asked to cancel. Presumably the channel has faulted or been disposed.
                            if (this.TraceSource!.Switch.ShouldTrace(TraceEventType.Verbose))
                            {
                                this.TraceSource.TraceEvent(TraceEventType.Verbose, 0, "Transmission terminated because the read was canceled.");
                            }

                            break;
                        }

                        // We'll send whatever we've got, up to the maximum size of the frame or available window size.
                        // Anything in excess of that we'll pick up next time the loop runs.
                        long bytesToSend = Math.Min(result.Buffer.Length, FramePayloadMaxLength);
                        if (this.BackpressureSupportEnabled)
                        {
                            bytesToSend = Math.Min(this.RemoteWindowRemaining, bytesToSend);
                        }

                        ReadOnlySequence<byte> bufferToRelay = result.Buffer.Slice(0, bytesToSend);
                        this.OnTransmittingBytes(bufferToRelay.Length);
                        bool isCompleted = result.IsCompleted && result.Buffer.Length == bufferToRelay.Length;
                        if (this.TraceSource!.Switch.ShouldTrace(TraceEventType.Verbose))
                        {
                            this.TraceSource.TraceEvent(TraceEventType.Verbose, 0, "{0} of {1} bytes will be transmitted.", bufferToRelay.Length, result.Buffer.Length);
                        }

                        if (bufferToRelay.Length > 0)
                        {
                            FrameHeader header = new FrameHeader
                            {
                                Code = ControlCode.Content,
                                ChannelId = this.QualifiedId,
                            };

                            // Never send content from a disposed channel. That's not allowed and will fault the underlying multiplexing stream.
                            await this.MultiplexingStream.SendFrameAsync(header, bufferToRelay, CancellationToken.None).ConfigureAwait(false);
                        }

                        // Let the pipe know exactly how much we read, which might be less than we were given.
                        mxStreamIOReader.AdvanceTo(bufferToRelay.End);

                        // We mustn't accidentally access the memory that may have been recycled now that we called AdvanceTo.
                        bufferToRelay = default;
                        result.ScrubAfterAdvanceTo();

                        if (isCompleted)
                        {
                            if (this.TraceSource.Switch.ShouldTrace(TraceEventType.Information))
                            {
                                this.TraceSource.TraceEvent(TraceEventType.Information, 0, "Transmission terminated because the writer completed.");
                            }

                            break;
                        }
                    }

                    await mxStreamIOReader!.CompleteAsync(this.faultingException).ConfigureAwait(false);
                }
                catch (Exception ex)
                {
                    if (ex is OperationCanceledException && this.DisposalToken.IsCancellationRequested)
                    {
                        await mxStreamIOReader!.CompleteAsync().ConfigureAwait(false);
                    }
                    else
                    {
                        if (this.TraceSource!.Switch.ShouldTrace(TraceEventType.Information))
                        {
                            this.TraceSource.TraceEvent(TraceEventType.Information, (int)TraceEventId.WriteError, "Completing channel {0} with exception {1}", this.QualifiedId, ex.Message);
                        }

                        await mxStreamIOReader!.CompleteAsync(ex).ConfigureAwait(false);
                        this.MultiplexingStream.OnChannelWritingError(this, ex);
                    }

                    throw;
                }
                finally
                {
                    this.MultiplexingStream.OnChannelWritingCompleted(this);

                    // Restore the PipeReader to the field.
                    lock (this.SyncObject)
                    {
                        this.mxStreamIOReader = mxStreamIOReader;
                        mxStreamIOReader = null;
                    }
                }
            }

            /// <summary>
            /// Invoked when we transmit data to the remote party
            /// so we can track how much data we're sending them so we don't overrun their receiving buffer.
            /// </summary>
            /// <param name="transmittedBytes">The number of bytes being transmitted.</param>
            private void OnTransmittingBytes(long transmittedBytes)
            {
                if (this.BackpressureSupportEnabled)
                {
                    Requires.Range(transmittedBytes >= 0, nameof(transmittedBytes), "A non-negative number is required.");
                    lock (this.SyncObject)
                    {
                        Requires.Range(this.remoteWindowFilled + transmittedBytes <= this.remoteWindowSize, nameof(transmittedBytes), "The value exceeds the space remaining in the window size.");
                        this.remoteWindowFilled += transmittedBytes;
                        if (this.remoteWindowFilled == this.remoteWindowSize)
                        {
                            this.remoteWindowHasCapacity.Reset();
                        }
                    }
                }
            }

            private void LocalContentExamined(long bytesExamined)
            {
                Requires.Range(bytesExamined >= 0, nameof(bytesExamined));
                if (bytesExamined == 0 || this.IsDisposed)
                {
                    return;
                }

                if (this.TraceSource!.Switch.ShouldTrace(TraceEventType.Verbose))
                {
                    this.TraceSource.TraceEvent(TraceEventType.Verbose, 0, "Acknowledging processing of {0} bytes.", bytesExamined);
                }

                this.MultiplexingStream.SendFrame(
                    new FrameHeader
                    {
                        Code = ControlCode.ContentProcessed,
                        ChannelId = this.QualifiedId,
                    },
                    this.MultiplexingStream.formatter.SerializeContentProcessed(bytesExamined),
                    CancellationToken.None);
            }

            private async Task AutoCloseOnPipesClosureAsync()
            {
                Assumes.NotNull(this.mxStreamIOReaderCompleted);
                await Task.WhenAll(this.mxStreamIOWriterCompleted.WaitAsync(), this.mxStreamIOReaderCompleted).ConfigureAwait(false);

                if (this.TraceSource!.Switch.ShouldTrace(TraceEventType.Information))
                {
                    this.TraceSource.TraceEvent(TraceEventType.Information, (int)TraceEventId.ChannelAutoClosing, "Channel {0} \"{1}\" self-closing because both reader and writer are complete.", this.QualifiedId, this.Name);
                }

                this.Dispose();
            }

            private void Fault(Exception exception)
            {
                if (this.TraceSource?.Switch.ShouldTrace(TraceEventType.Critical) ?? false)
                {
                    this.TraceSource!.TraceEvent(TraceEventType.Critical, (int)TraceEventId.FatalError, "Fault called in {0} with exception message {1}", this.QualifiedId, exception.Message);
                }

                bool alreadyFaulted = false;
                lock (this.SyncObject)
                {
                    alreadyFaulted = this.faultingException != null;
                    this.faultingException ??= exception;
                }

                if (!alreadyFaulted && (this.TraceSource?.Switch.ShouldTrace(TraceEventType.Critical) ?? false))
                {
                    this.TraceSource.TraceEvent(TraceEventType.Critical, (int)TraceEventId.FatalError, "Channel {0} closing self due to exception: {1}", this.QualifiedId, exception);
                }

                this.mxStreamIOReader?.CancelPendingRead();
                this.Dispose();
            }

            private void DisposeSelfOnFailure(Task task)
            {
                Requires.NotNull(task, nameof(task));

                if (task.IsCompleted)
                {
                    if (task.IsFaulted)
                    {
                        this.Fault(task.Exception!.InnerException ?? task.Exception);
                    }
                }
                else
                {
                    task.ContinueWith(
                        (t, s) => ((Channel)s!).Fault(t.Exception!.InnerException ?? t.Exception),
                        this,
                        CancellationToken.None,
                        TaskContinuationOptions.OnlyOnFaulted,
                        TaskScheduler.Default).Forget();
                }
            }

            private struct PipeWriterRental : IDisposable
            {
                private readonly AsyncSemaphore.Releaser releaser;

                internal PipeWriterRental(PipeWriter writer, AsyncSemaphore.Releaser releaser)
                {
                    this.Writer = writer;
                    this.releaser = releaser;
                }

                internal PipeWriter Writer { get; }

                public void Dispose()
                {
                    this.releaser.Dispose();
                }
            }

            [DataContract]
            internal class OfferParameters
            {
                /// <summary>
                /// Initializes a new instance of the <see cref="OfferParameters"/> class.
                /// </summary>
                /// <param name="name">The name of the channel.</param>
                /// <param name="remoteWindowSize">
                /// The maximum number of bytes that may be transmitted and not yet acknowledged as processed by the remote party.
                /// When based on <see cref="PipeOptions.PauseWriterThreshold"/>, this value should be -1 of that value in order
                /// to avoid the actual pause that would be fatal to the read loop of the multiplexing stream.
                /// </param>
                internal OfferParameters(string name, long? remoteWindowSize)
                {
                    this.Name = name ?? throw new ArgumentNullException(nameof(name));
                    this.RemoteWindowSize = remoteWindowSize;
                }

                /// <summary>
                /// Gets the name of the channel.
                /// </summary>
                [DataMember]
                internal string Name { get; }

                /// <summary>
                /// Gets the maximum number of bytes that may be transmitted and not yet acknowledged as processed by the remote party.
                /// </summary>
                [DataMember]
                internal long? RemoteWindowSize { get; }
            }

            [DataContract]
            internal class AcceptanceParameters
            {
                /// <summary>
                /// Initializes a new instance of the <see cref="AcceptanceParameters"/> class.
                /// </summary>
                /// <param name="remoteWindowSize">
                /// The maximum number of bytes that may be transmitted and not yet acknowledged as processed by the remote party.
                /// When based on <see cref="PipeOptions.PauseWriterThreshold"/>, this value should be -1 of that value in order
                /// to avoid the actual pause that would be fatal to the read loop of the multiplexing stream.
                /// </param>
                internal AcceptanceParameters(long? remoteWindowSize) => this.RemoteWindowSize = remoteWindowSize;

                /// <summary>
                /// Gets the maximum number of bytes that may be transmitted and not yet acknowledged as processed by the remote party.
                /// </summary>
                [DataMember]
                internal long? RemoteWindowSize { get; }
            }

            private class WindowPipeReader : PipeReader
            {
                private readonly Channel owner;
                private readonly PipeReader inner;
                private ReadResult lastReadResult;
                private long bytesProcessed;
                private SequencePosition lastExaminedPosition;

                internal WindowPipeReader(Channel owner, PipeReader inner)
                {
                    this.owner = owner;
                    this.inner = inner;
                }

                public override void AdvanceTo(SequencePosition consumed)
                {
                    long consumedBytes = this.Consumed(consumed, consumed);
                    this.inner.AdvanceTo(consumed);
                    this.owner.LocalContentExamined(consumedBytes);
                }

                public override void AdvanceTo(SequencePosition consumed, SequencePosition examined)
                {
                    long consumedBytes = this.Consumed(consumed, examined);
                    this.inner.AdvanceTo(consumed, examined);
                    this.owner.LocalContentExamined(consumedBytes);
                }

                public override void CancelPendingRead() => this.inner.CancelPendingRead();

                public override void Complete(Exception? exception = null) => this.inner.Complete(exception);

                public override async ValueTask<ReadResult> ReadAsync(CancellationToken cancellationToken = default)
                {
                    return this.lastReadResult = await this.inner.ReadAsync(cancellationToken).ConfigureAwait(false);
                }

                public override bool TryRead(out ReadResult readResult)
                {
                    bool result = this.inner.TryRead(out readResult);
                    this.lastReadResult = readResult;
                    return result;
                }

                public override ValueTask CompleteAsync(Exception? exception = null) => this.inner.CompleteAsync(exception);

                [Obsolete]
                public override void OnWriterCompleted(Action<Exception?, object?> callback, object? state) => this.inner.OnWriterCompleted(callback, state);

                private long Consumed(SequencePosition consumed, SequencePosition examined)
                {
                    SequencePosition lastExamined = this.lastExaminedPosition;
                    if (lastExamined.Equals(default))
                    {
                        lastExamined = this.lastReadResult.Buffer.Start;
                    }

                    // If the entirety of the buffer was examined for the first time, just use the buffer length as a perf optimization.
                    // Otherwise, slice the buffer from last examined to new examined to get the number of freshly examined bytes.
                    long bytesJustProcessed =
                        lastExamined.Equals(this.lastReadResult.Buffer.Start) && this.lastReadResult.Buffer.End.Equals(examined) ? this.lastReadResult.Buffer.Length :
                        this.lastReadResult.Buffer.Slice(lastExamined, examined).Length;

                    this.bytesProcessed += bytesJustProcessed;

                    // Only send the 'more bytes please' message if we've consumed at least a max frame's worth of data
                    // or if our reader indicates that more data is required before it will examine any more.
                    // Or in some cases of very small receiving windows, when the entire window is empty.
                    long result = 0;
                    if (this.bytesProcessed >= FramePayloadMaxLength || this.bytesProcessed == this.owner.localWindowSize)
                    {
                        result = this.bytesProcessed;
                        this.bytesProcessed = 0;
                    }

                    // Only store the examined position if it is ahead of the consumed position.
                    // Otherwise we'd store a position in an array that may be recycled.
                    this.lastExaminedPosition = consumed.Equals(examined) ? default : examined;

                    return result;
                }
            }
        }
    }
}<|MERGE_RESOLUTION|>--- conflicted
+++ resolved
@@ -494,14 +494,8 @@
                 }
                 catch (Exception ex)
                 {
-<<<<<<< HEAD
-                    // This happens when the channel is disposed (while or before flushing).
-                    Assumes.True(this.IsDisposed);
-                    await writerRental.Writer.CompleteAsync(this.GetWriterException()).ConfigureAwait(false);
-=======
                     // Contain the damage for any other failure so we don't fault the entire multiplexing stream.
                     this.Fault(ex);
->>>>>>> 7e1ba18c
                 }
             }
 
