﻿// Copyright (c) Andrew Arnott. All rights reserved.
// Licensed under the MIT license. See LICENSE file in the project root for full license information.

using System;
using System.Collections.Generic;
using System.IO;
using System.IO.Pipelines;
using System.Linq;
using System.Text;
using System.Threading;
using System.Threading.Tasks;
using Microsoft.VisualStudio.Threading;
using Moq;
using Nerdbank.Streams;
using Xunit;
using Xunit.Abstractions;

public class StreamUseStrictPipeReaderTests : StreamPipeReaderTestBase
{
    public StreamUseStrictPipeReaderTests(ITestOutputHelper logger)
        : base(logger)
    {
    }

    [Fact]
    public async Task StreamFails()
    {
        var expectedException = new InvalidOperationException();
        var unreadableStream = new Mock<Stream>(MockBehavior.Strict);
        unreadableStream.SetupGet(s => s.CanRead).Returns(true);

        // Set up for either ReadAsync method to be called. We expect it will be Memory<T> on .NET Core 2.1 and byte[] on all the others.
#if SPAN_BUILTIN
        unreadableStream.Setup(s => s.ReadAsync(It.IsAny<Memory<byte>>(), It.IsAny<CancellationToken>())).ThrowsAsync(expectedException);
#else
        unreadableStream.Setup(s => s.ReadAsync(It.IsAny<byte[]>(), It.IsAny<int>(), It.IsAny<int>(), It.IsAny<CancellationToken>())).ThrowsAsync(expectedException);
#endif

        var reader = this.CreatePipeReader(unreadableStream.Object);
        var actualException = await Assert.ThrowsAsync<InvalidOperationException>(() => reader.ReadAsync(this.TimeoutToken).AsTask());
        Assert.Same(expectedException, actualException);
    }

<<<<<<< HEAD
=======
    [Fact] // Bizarre behavior when using the built-in Pipe class: https://github.com/dotnet/corefx/issues/31696
    public async Task CancelPendingRead()
    {
        var stream = new SimplexStream();
        var reader = this.CreatePipeReader(stream, sizeHint: 50);

        ValueTask<ReadResult> readTask = reader.ReadAsync(this.TimeoutToken);
        reader.CancelPendingRead();
        var readResult = await readTask.AsTask().WithCancellation(this.TimeoutToken);
        Assert.True(readResult.IsCanceled);
        ////reader.AdvanceTo(readResult.Buffer.End);

        // Verify we can read after that without cancellation.
        readTask = reader.ReadAsync(this.TimeoutToken);
        stream.Write(new byte[] { 1, 2, 3 }, 0, 3);
        await stream.FlushAsync(this.TimeoutToken);
        readResult = await readTask;
        Assert.False(readResult.IsCanceled);
        Assert.Equal(3, readResult.Buffer.Length);
        reader.AdvanceTo(readResult.Buffer.End);

        // Now cancel again
        readTask = reader.ReadAsync(this.TimeoutToken);
        reader.CancelPendingRead();
        readResult = await readTask;
        Assert.True(readResult.IsCanceled);
    }

>>>>>>> 4aa7c98a
    protected override PipeReader CreatePipeReader(Stream stream, int sizeHint = 0) => stream.UseStrictPipeReader(sizeHint);
}<|MERGE_RESOLUTION|>--- conflicted
+++ resolved
@@ -41,36 +41,5 @@
         Assert.Same(expectedException, actualException);
     }
 
-<<<<<<< HEAD
-=======
-    [Fact] // Bizarre behavior when using the built-in Pipe class: https://github.com/dotnet/corefx/issues/31696
-    public async Task CancelPendingRead()
-    {
-        var stream = new SimplexStream();
-        var reader = this.CreatePipeReader(stream, sizeHint: 50);
-
-        ValueTask<ReadResult> readTask = reader.ReadAsync(this.TimeoutToken);
-        reader.CancelPendingRead();
-        var readResult = await readTask.AsTask().WithCancellation(this.TimeoutToken);
-        Assert.True(readResult.IsCanceled);
-        ////reader.AdvanceTo(readResult.Buffer.End);
-
-        // Verify we can read after that without cancellation.
-        readTask = reader.ReadAsync(this.TimeoutToken);
-        stream.Write(new byte[] { 1, 2, 3 }, 0, 3);
-        await stream.FlushAsync(this.TimeoutToken);
-        readResult = await readTask;
-        Assert.False(readResult.IsCanceled);
-        Assert.Equal(3, readResult.Buffer.Length);
-        reader.AdvanceTo(readResult.Buffer.End);
-
-        // Now cancel again
-        readTask = reader.ReadAsync(this.TimeoutToken);
-        reader.CancelPendingRead();
-        readResult = await readTask;
-        Assert.True(readResult.IsCanceled);
-    }
-
->>>>>>> 4aa7c98a
     protected override PipeReader CreatePipeReader(Stream stream, int sizeHint = 0) => stream.UseStrictPipeReader(sizeHint);
 }